--- conflicted
+++ resolved
@@ -20,12 +20,9 @@
 from tianshou.utils.net.common import Net
 
 from tianshou.utils import WandbLogger
-<<<<<<< HEAD
-=======
 import wandb
 from torch.utils.tensorboard import SummaryWriter
 from tianshou_experiment import render
->>>>>>> f1320fa6
 
 cwd = os_path.dirname(__file__)
 now = datetime.now()
@@ -33,7 +30,7 @@
 
 MODEL_NAME = "Tianshou-Multiagent"
 NUM_AGENT = 4
-device = 'cuda' if torch.cuda.is_available() else 'cpu'
+device = "cuda" if torch.cuda.is_available() else "cpu"
 
 
 def step_schedule(
@@ -64,7 +61,11 @@
 def get_env(render_mode="human"):
     """This function is needed to provide callables for DummyVectorEnv."""
     env = pklot_env.raw_env(
-        n_vehicles=NUM_AGENT, random_reset=False, seed=1, max_cycles=500, render_mode=render_mode
+        n_vehicles=NUM_AGENT,
+        random_reset=False,
+        seed=1,
+        max_cycles=500,
+        render_mode=render_mode,
     )  # seed=1
     env = ss.black_death_v3(env)
     env = ss.resize_v1(env, 140, 140)
@@ -92,9 +93,7 @@
                 optim=optim,
                 discount_factor=0.9,
                 estimation_step=4,
-                target_update_freq=int(
-                    1000
-                ),
+                target_update_freq=int(1000),
             ).to("cuda" if torch.cuda.is_available() else "cpu")
         )
 
@@ -133,13 +132,14 @@
 
     # ======== Step 4: Callback functions setup =========
     # logger:
-    logger = WandbLogger(project="confrez-tianshou", name=f"rainbow{timestamp}", save_interval=50)
+    logger = WandbLogger(
+        project="confrez-tianshou", name=f"rainbow{timestamp}", save_interval=50
+    )
     script_path = os.path.dirname(os.path.abspath(__file__))
     log_path = os.path.join(script_path, f"log/dqn/run{timestamp}")
     writer = SummaryWriter(log_path)
     # logger = TensorboardLogger(writer)
     logger.load(writer)
-
 
     def save_best_fn(policy):
         os.makedirs(os.path.join("log", "dqn"), exist_ok=True)
@@ -148,7 +148,7 @@
             torch.save(policy.policies[agent].state_dict(), model_save_path)
             logger.wandb_run.save(model_save_path)
         render(agents, policy)
-        logger.wandb_run.log({'video': wandb.Video('out.gif', fps=4, format='gif')})
+        logger.wandb_run.log({"video": wandb.Video("out.gif", fps=4, format="gif")})
 
     def stop_fn(mean_rewards):
         # currently set to never stop
@@ -165,11 +165,10 @@
             policy.policies[agent].set_eps(0.0)
         if epoch % 50 == 0:
             render(agents, policy)
-            logger.wandb_run.log({'video': wandb.Video('out.gif', fps=4, format='gif')})
+            logger.wandb_run.log({"video": wandb.Video("out.gif", fps=4, format="gif")})
 
     def reward_metric(rews):
         return np.average(rews, axis=1)
-
 
     # ======== Step 5: Run the trainer =========
     result = offpolicy_trainer(
