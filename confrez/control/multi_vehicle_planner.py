from itertools import product, combinations
from typing import Dict, Tuple
import numpy as np
import casadi as ca
import dill

import matplotlib.pyplot as plt
from matplotlib.animation import FuncAnimation, FFMpegWriter

from confrez.control.compute_sets import (
    compute_obstacles,
    compute_parking_lines,
    compute_sets,
    compute_static_vehicles,
)
from confrez.control.rect2circles import v2c_ca
from confrez.control.utils import plot_car
from confrez.control.vehicle import Vehicle
from confrez.obstacle_types import GeofenceRegion

from confrez.pytypes import VehiclePrediction, VehicleState
from confrez.vehicle_types import VehicleBody, VehicleConfig


class MultiVehiclePlanner(object):
    """
    Conflict resolution of multiple vehicles
    """

    def __init__(
        self,
        rl_file_name: str,
        ws_config: Dict[str, bool],
        colors: Dict[str, Tuple[float, float, float]],
        init_offsets: Dict[str, VehicleState],
        final_headings: Dict[str, float],
        vehicle_body: VehicleBody = VehicleBody(),
        vehicle_config: VehicleConfig = VehicleConfig(),
        region: GeofenceRegion = GeofenceRegion(),
    ) -> None:
        self.rl_file_name = rl_file_name
        self.ws_config = ws_config
        self.colors = colors
        self.init_offsets = init_offsets
        self.final_headings = final_headings
        self.vehicle_body = vehicle_body
        self.vehicle_config = vehicle_config
        self.region = region

        self.agents = sorted(self.ws_config.keys())
        self.agent_pairs = list(combinations(self.agents, 2))

        self.rl_tubes = compute_sets(self.rl_file_name)
        self.obstacles = compute_obstacles()

        self.vehicles = {
            agent: Vehicle(
                rl_file_name=self.rl_file_name,
                agent=agent,
                color=self.colors[agent],
                vehicle_config=self.vehicle_config,
                vehicle_body=self.vehicle_body,
                region=self.region,
            )
            for agent in self.agents
        }

    def solve_single_problems(
        self,
        N: int = 30,
        K: int = 5,
        N_per_set: int = 5,
        dt: float = 0.1,
        shrink_tube: float = 0.5,
        dmin: float = 0.05,
    ):
        """
        solve single vehicle control problems
        """
        self.single_results = {agent: VehiclePrediction() for agent in self.agents}

        for agent in self.agents:
            print(f"==== Solving single vehicle problem for {agent} ====")
            vehicle = self.vehicles[agent]

            zu0 = vehicle.state_ws(
                N=N,
                dt=dt,
                init_offset=self.init_offsets[agent],
                final_heading=self.final_headings[agent],
                shrink_tube=shrink_tube,
                spline_ws=self.ws_config[agent],
            )

            zu0 = vehicle.dual_ws(zu0=zu0)
            zu0 = vehicle.interp_ws_for_collocation(zu0=zu0, K=K, N_per_set=N_per_set)

            vehicle.setup_single_final_problem(
                zu0=zu0,
                init_offset=self.init_offsets[agent],
                final_heading=self.final_headings[agent],
                K=K,
                N_per_set=N_per_set,
                shrink_tube=shrink_tube,
                dmin=dmin,
            )

            sol = vehicle.solve_single_final_problem()
            self.single_results[agent] = vehicle.get_solution(sol=sol)

    def solve_final_problem_circles(
        self,
        K: int = 5,
        N_per_set: int = 5,
        shrink_tube: float = 0.5,
        dmin: float = 0.05,
        d_buffer: float = 0.2,
    ):
        """
        solve joint collision avoidance problem. Using circles to approximate the rectangular vehicle body
        """
        print("Solving joint final problem...")
        # Initial guess for time step
        dt0 = np.mean([self.single_results[agent].dt for agent in self.agents])

        opti = ca.Opti()
        dt = opti.variable()
        opti.set_initial(dt, dt0)

        J = 0

        for agent in self.agents:
            vehicle = self.vehicles[agent]

            vehicle.setup_single_final_problem(
                zu0=self.single_results[agent],
                init_offset=self.init_offsets[agent],
                opti=opti,
                dt=dt,
                K=K,
                N_per_set=N_per_set,
                dmin=dmin,
                shrink_tube=shrink_tube,
            )

            J += vehicle.J

        for agent in self.agents:
            this_vehicle = self.vehicles[agent]
            others = self.agents - {agent}
            for other in others:
                other_vehicle = self.vehicles[other]

                N_min = min(this_vehicle.N, other_vehicle.N)

                for i, k in product(range(N_min), range(K)):
                    self_xcs, self_ycs = v2c_ca(
                        this_vehicle.x[i, k],
                        this_vehicle.y[i, k],
                        this_vehicle.psi[i, k],
                        self.vehicle_body,
                    )
                    other_xcs, other_ycs = v2c_ca(
                        other_vehicle.x[i, k],
                        other_vehicle.y[i, k],
                        other_vehicle.psi[i, k],
                        self.vehicle_body,
                    )
                    for j1, j2 in product(
                        range(self.vehicle_body.num_circles), repeat=2
                    ):
                        vec = ca.vertcat(
                            self_xcs[j1] - other_xcs[j2], self_ycs[j1] - other_ycs[j2]
                        )

                        # opti.subject_to(ca.norm_2(vec) >= self.vehicle_body.w / 2)
                        opti.subject_to(
                            ca.bilin(ca.MX.eye(2), vec, vec)
                            >= (self.vehicle_body.w + d_buffer) ** 2
                        )

        opti.minimize(J)

        p_opts = {"expand": True}
        s_opts = {
            "print_level": 0,
            "tol": 1e-2,
            "constr_viol_tol": 1e-2,
            # "max_iter": 300,
            # "mumps_mem_percent": 64000,
            "linear_solver": "ma97",
        }
        opti.solver("ipopt", p_opts, s_opts)
        sol = opti.solve()
        print(sol.stats()["return_status"])

        N_max = np.max([self.vehicles[agent].N for agent in self.agents])

        final_t = np.linspace(
            0, N_max * sol.value(dt), N_max * (K + 1) + 1, endpoint=True
        )

        self.final_results = {agent: VehiclePrediction() for agent in self.agents}
        for agent in self.agents:
            self.vehicles[agent].get_solution(sol=sol)
            self.final_results[agent] = self.vehicles[agent].interpolate_states(final_t)

    def joint_dual_ws(self, K=5, verbose=0):
        """
        warm starting the dual multipliers for joint collision avoidance
        """
        print("warm starting dual variables for joint OBCA...")
        veh_G = self.vehicle_body.A
        veh_g = self.vehicle_body.b

        opti = ca.Opti()

        obj = 0

        l_joint = {}
        s_joint = {}
        d_joint = {}
        for pair in self.agent_pairs:
            agent, other = pair

            # lambda[agent][other] = mu[other][agent]. So we no longer use notation $\mu$ anymore
            if agent not in l_joint:
                l_joint[agent] = {}
            if other not in l_joint:
                l_joint[other] = {}

            this_vehicle = self.vehicles[agent]
            this_x = self.single_results[agent].x.reshape((this_vehicle.N, K + 1))
            this_y = self.single_results[agent].y.reshape((this_vehicle.N, K + 1))
            this_psi = self.single_results[agent].psi.reshape((this_vehicle.N, K + 1))

            other_vehicle = self.vehicles[other]
            other_x = self.single_results[other].x.reshape((other_vehicle.N, K + 1))
            other_y = self.single_results[other].y.reshape((other_vehicle.N, K + 1))
            other_psi = self.single_results[other].psi.reshape((other_vehicle.N, K + 1))

            N_min = min(this_vehicle.N, other_vehicle.N)

            l_joint[agent][other] = [
                [opti.variable(4) for _ in range(K + 1)] for _ in range(N_min)
            ]
            l_joint[other][agent] = [
                [opti.variable(4) for _ in range(K + 1)] for _ in range(N_min)
            ]
            s_joint[pair] = [
                [opti.variable(2) for _ in range(K + 1)] for _ in range(N_min)
            ]
            d_joint[pair] = [
                [opti.variable() for _ in range(K + 1)] for _ in range(N_min)
            ]

            for i, k in product(range(N_min), range(K + 1)):
                lik = l_joint[agent][other][i][k]
                mik = l_joint[other][agent][i][k]
                sik = s_joint[pair][i][k]
                dik = d_joint[pair][i][k]
                opti.subject_to(lik >= 0)
                opti.subject_to(mik >= 0)

                this_t = ca.vertcat(this_x[i, k], this_y[i, k])
                this_R = np.array(
                    [
                        [np.cos(-this_psi[i, k]), -np.sin(-this_psi[i, k])],
                        [np.sin(-this_psi[i, k]), np.cos(-this_psi[i, k])],
                    ]
                )
                this_A = veh_G @ this_R
                this_b = veh_G @ this_R @ this_t + veh_g

                other_t = ca.vertcat(other_x[i, k], other_y[i, k])
                other_R = np.array(
                    [
                        [np.cos(-other_psi[i, k]), -np.sin(-other_psi[i, k])],
                        [np.sin(-other_psi[i, k]), np.cos(-other_psi[i, k])],
                    ]
                )
                other_A = veh_G @ other_R
                other_b = veh_G @ other_R @ other_t + veh_g

                opti.subject_to(-ca.dot(this_b, lik) - ca.dot(other_b, mik) == dik)
                opti.subject_to(this_A.T @ lik + sik == np.zeros(2))
                opti.subject_to(other_A.T @ mik - sik == np.zeros(2))
                opti.subject_to(ca.dot(sik, sik) <= 1)

                # ================== Old formulation ==================
                # opti.subject_to(
                #     (
                #         ca.dot(-veh_g, mik) + ca.dot((other_A @ this_t - other_b), lik)
                #         == dik
                #     )
                # )
                # opti.subject_to(
                #     veh_G.T @ mik + this_R.T @ other_A.T @ lik == np.zeros(2)
                # )
                # opti.subject_to(ca.dot(other_A.T @ lik, other_A.T @ lik) <= 1)

                obj -= dik

        opti.minimize(obj)
        p_opts = {"expand": True}
        s_opts = {"print_level": verbose}
        opti.solver("ipopt", p_opts, s_opts)

        sol = opti.solve()
        print(sol.stats()["return_status"])

        self.joint_l0 = {}
        self.joint_s0 = {}
        for pair in self.agent_pairs:
            agent, other = pair
            if agent not in self.joint_l0:
                self.joint_l0[agent] = {}
            if other not in self.joint_l0:
                self.joint_l0[other] = {}

            this_vehicle = self.vehicles[agent]

            other_vehicle = self.vehicles[other]

            N_min = min(this_vehicle.N, other_vehicle.N)

            self.joint_l0[agent][other] = [
                [None for _ in range(K + 1)] for _ in range(N_min)
            ]
            self.joint_l0[other][agent] = [
                [None for _ in range(K + 1)] for _ in range(N_min)
            ]
            self.joint_s0[pair] = [[None for _ in range(K + 1)] for _ in range(N_min)]
            for i, k in product(range(N_min), range(K + 1)):
                lik = l_joint[agent][other][i][k]
                mik = l_joint[other][agent][i][k]
                sik = s_joint[pair][i][k]

                self.joint_l0[agent][other][i][k] = sol.value(lik)
                self.joint_l0[other][agent][i][k] = sol.value(mik)
                self.joint_s0[pair][i][k] = sol.value(sik)

    def solve_final_problem_obca(
        self,
        K: int = 5,
        N_per_set: int = 5,
        shrink_tube: float = 0.5,
        dmin: float = 0.05,
        interp_dt: float = None,
    ):
        """
        solve joint collision avoidance problem with OBCA
        NOTE: This provides the exact solution, may be slower than circle approximation
        """

        self.joint_dual_ws(K=K)

        print("Solving joint final problem with obca...")
        # Initial guess for time step
        dt0 = np.mean([self.single_results[agent].dt for agent in self.agents])

        veh_G = self.vehicle_body.A
        veh_g = self.vehicle_body.b

        opti = ca.Opti()
        dt = opti.variable()
        opti.set_initial(dt, dt0)

        J = 0

        for agent in self.agents:
            vehicle = self.vehicles[agent]

            vehicle.setup_single_final_problem(
                zu0=self.single_results[agent],
                init_offset=self.init_offsets[agent],
                final_heading=self.final_headings[agent],
                opti=opti,
                dt=dt,
                K=K,
                N_per_set=N_per_set,
                dmin=dmin,
                shrink_tube=shrink_tube,
            )

            J += vehicle.J

        l_joint = {}
        s_joint = {}
        for pair in self.agent_pairs:
            agent, other = pair
            if agent not in l_joint:
                l_joint[agent] = {}
            if other not in l_joint:
                l_joint[other] = {}

            this_vehicle = self.vehicles[agent]
            this_x = this_vehicle.x
            this_y = this_vehicle.y
            this_psi = this_vehicle.psi

            other_vehicle = self.vehicles[other]
            other_x = other_vehicle.x
            other_y = other_vehicle.y
            other_psi = other_vehicle.psi

            N_min = min(this_vehicle.N, other_vehicle.N)

            l_joint[agent][other] = [
                [opti.variable(4) for _ in range(K + 1)] for _ in range(N_min)
            ]
            l_joint[other][agent] = [
                [opti.variable(4) for _ in range(K + 1)] for _ in range(N_min)
            ]
            s_joint[pair] = [
                [opti.variable(2) for _ in range(K + 1)] for _ in range(N_min)
            ]

            for i, k in product(range(N_min), range(K + 1)):
                lik = l_joint[agent][other][i][k]
                mik = l_joint[other][agent][i][k]
                sik = s_joint[pair][i][k]
                opti.subject_to(lik >= 0)
                opti.subject_to(mik >= 0)

                opti.set_initial(lik, self.joint_l0[agent][other][i][k])
                opti.set_initial(mik, self.joint_l0[other][agent][i][k])
                opti.set_initial(sik, self.joint_s0[pair][i][k])

                this_t = ca.vertcat(this_x[i, k], this_y[i, k])
                this_R = ca.vertcat(
                    ca.horzcat(ca.cos(-this_psi[i, k]), -ca.sin(-this_psi[i, k])),
                    ca.horzcat(ca.sin(-this_psi[i, k]), ca.cos(-this_psi[i, k])),
                )
                this_A = veh_G @ this_R
                this_b = veh_G @ this_R @ this_t + veh_g

                other_t = ca.vertcat(other_x[i, k], other_y[i, k])
                other_R = ca.vertcat(
                    ca.horzcat(ca.cos(-other_psi[i, k]), -ca.sin(-other_psi[i, k])),
                    ca.horzcat(ca.sin(-other_psi[i, k]), ca.cos(-other_psi[i, k])),
                )
                other_A = veh_G @ other_R
                other_b = veh_G @ other_R @ other_t + veh_g

                # See Convex Optimization Book Section 8.2 for this formulation
                opti.subject_to(-ca.dot(this_b, lik) - ca.dot(other_b, mik) >= dmin)
                opti.subject_to(this_A.T @ lik + sik == np.zeros(2))
                opti.subject_to(other_A.T @ mik - sik == np.zeros(2))

                opti.subject_to(ca.dot(sik, sik) <= 1)

        opti.minimize(J)

        p_opts = {"expand": True}
        s_opts = {
            "print_level": 0,
            "tol": 1e-2,
            "constr_viol_tol": 1e-2,
            # "max_iter": 300,
            # "mumps_mem_percent": 64000,
            "linear_solver": "ma97",
        }
        opti.solver("ipopt", p_opts, s_opts)
        sol = opti.solve()
        print(sol.stats()["return_status"])

        N_max = np.max([self.vehicles[agent].N for agent in self.agents])

        if interp_dt is None:
            final_t = np.linspace(
                0, N_max * sol.value(dt), N_max * (K + 1) + 1, endpoint=True
            )
        else:
            final_t = np.arange(0, N_max * sol.value(dt), interp_dt)

        self.final_results = {agent: VehiclePrediction() for agent in self.agents}
        for agent in self.agents:
            self.vehicles[agent].get_solution(sol=sol)
            self.final_results[agent] = self.vehicles[agent].interpolate_states(final_t)

    def plot_results(self, interval: int = None):
        """
        Plot multi vehicle results
        """
        print("Plotting...")
        if interval is None:
            interval = int(
                (
                    self.final_results["vehicle_0"].t[1]
                    - self.final_results["vehicle_0"].t[0]
                )
                * 1000
            )

        plt.figure()
        static_vehicles = compute_static_vehicles()
        parking_lines = compute_parking_lines()

        for agent in sorted(self.agents):
            ax = plt.subplot(2, 1, 1)
            plt.plot(
                self.final_results[agent].t,
                self.final_results[agent].x,
                label=agent + "_final",
            )
            plt.plot(
                self.single_results[agent].t,
                self.single_results[agent].x,
                "--",
                label=agent + "_single",
            )
            ax.set_ylabel("X (m)")
            ax.legend()

            ax = plt.subplot(2, 1, 2)
            plt.plot(
                self.final_results[agent].t,
                self.final_results[agent].y,
                label=agent + "_final",
            )
            plt.plot(
                self.single_results[agent].t,
                self.single_results[agent].y,
                "--",
                label=agent + "_single",
            )
            ax.set_ylabel("Y (m)")
            ax.set_xlabel("Time (s)")
            ax.legend()

        plt.tight_layout()
        plt.savefig(self.rl_file_name + "_XY_trace_single_vs_final.png")

        plt.figure()
        ax = plt.gca()
        for obstalce in self.obstacles:
            obstalce.plot(ax, facecolor="b", alpha=0.5)
        for agent in self.agents:
            plt.plot(
                self.final_results[agent].x,
                self.final_results[agent].y,
                color=self.colors[agent]["front"],
                label=agent,
            )
        plt.axis("equal")
        plt.savefig(self.rl_file_name + "_XY_final_traj.png")

        print("Generating animation...")
        fig = plt.figure()
        ax = plt.gca()

        def plot_frame(i):
            ax.clear()
            for obstacle in self.obstacles:
                obstacle.plot(ax, facecolor=(0 / 255, 128 / 255, 255 / 255))
            for obstacle in static_vehicles:
                obstacle.plot(ax, fill=False, edgecolor="k", hatch="///")
            for line in parking_lines:
                plt.plot(line[:, 0], line[:, 1], "k--", linewidth=1)

            for j, agent in enumerate(sorted(self.agents)):
                ax.plot(
                    self.final_results[agent].x[:i+1],
                    self.final_results[agent].y[:i+1],
                    color=self.colors[agent]["front"],
                    label=agent,
                    zorder=j,
                )
                plot_car(
                    self.final_results[agent].x[i],
                    self.final_results[agent].y[i],
                    self.final_results[agent].psi[i],
                    self.vehicle_body,
                    text=j,
                    zorder=10 + j,
                )
            ax.axis("off")
            ax.set_aspect("equal")
            ax.legend(
                loc="upper right",
                bbox_to_anchor=(0.96, 0.97),
                fontsize="large",
            )
            plt.tight_layout()

        ani = FuncAnimation(
            fig,
            plot_frame,
            frames=len(self.final_results["vehicle_0"].t),
            interval=interval,
            repeat=True,
        )

        fps = int(1000 / interval)
        writer = FFMpegWriter(fps=fps)

        animation_filename = f"{self.rl_file_name}_{fps}fps_animation.mp4"
        ani.save(animation_filename, writer=writer)
        print(f"Animation saves as: {animation_filename}")

        plt.show()


def main():
    """
    main
    """
    rl_file_name = "3v_rl_traj"
    ws_config = {
        "vehicle_0": False,
        "vehicle_1": True,
        "vehicle_2": True,
        # "vehicle_3": True,
    }
    colors = {
        "vehicle_0": {
            "front": (255 / 255, 119 / 255, 0),
            "back": (128 / 255, 60 / 255, 0),
        },
        "vehicle_1": {
            "front": (0, 255 / 255, 212 / 255),
            "back": (0, 140 / 255, 117 / 255),
        },
        "vehicle_2": {
            "front": (164 / 255, 164 / 255, 164 / 255),
            "back": (64 / 255, 64 / 255, 64 / 255),
        },
        "vehicle_3": {
            "front": (255 / 255, 0, 149 / 255),
            "back": (128 / 255, 0, 74 / 255),
        },
    }

    init_offsets = {
        "vehicle_0": VehicleState(),
        "vehicle_1": VehicleState(),
        "vehicle_2": VehicleState(),
        "vehicle_3": VehicleState(),
    }
<<<<<<< HEAD
    init_offsets["vehicle_0"].x.x = 0.1
    init_offsets["vehicle_0"].e.psi = np.pi / 20
=======
    # init_offsets["vehicle_0"].x.x = 0.1
    # init_offsets["vehicle_0"].e.psi = np.pi / 20
>>>>>>> 11b44df9

    final_headings = {
        "vehicle_0": 0,
        "vehicle_1": 3 * np.pi / 2,
        "vehicle_2": np.pi,
        "vehicle_3": np.pi / 2,
    }

    planner = MultiVehiclePlanner(
        rl_file_name=rl_file_name,
        ws_config=ws_config,
        colors=colors,
        init_offsets=init_offsets,
        final_headings=final_headings,
    )

    planner.solve_single_problems(
        N=30, K=5, N_per_set=5, dt=0.1, shrink_tube=0.5, dmin=0.05
    )
    # planner.solve_final_problem_circles(
    #     K=5, N_per_set=5, shrink_tube=0.5, dmin=0.05, d_buffer=0.3
    # )
    planner.solve_final_problem_obca(
        K=5, N_per_set=5, shrink_tube=0.5, dmin=0.05, interp_dt=0.025
    )
    dill.dump(planner.final_results, open(f"{rl_file_name}_opt.pkl", "wb"))
    planner.plot_results()


if __name__ == "__main__":
    main()<|MERGE_RESOLUTION|>--- conflicted
+++ resolved
@@ -606,12 +606,12 @@
     """
     main
     """
-    rl_file_name = "3v_rl_traj"
+    rl_file_name = "4v_rl_traj"
     ws_config = {
         "vehicle_0": False,
         "vehicle_1": True,
         "vehicle_2": True,
-        # "vehicle_3": True,
+        "vehicle_3": True,
     }
     colors = {
         "vehicle_0": {
@@ -638,13 +638,8 @@
         "vehicle_2": VehicleState(),
         "vehicle_3": VehicleState(),
     }
-<<<<<<< HEAD
-    init_offsets["vehicle_0"].x.x = 0.1
-    init_offsets["vehicle_0"].e.psi = np.pi / 20
-=======
     # init_offsets["vehicle_0"].x.x = 0.1
     # init_offsets["vehicle_0"].e.psi = np.pi / 20
->>>>>>> 11b44df9
 
     final_headings = {
         "vehicle_0": 0,
