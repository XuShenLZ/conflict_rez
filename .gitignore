--- conflicted
+++ resolved
@@ -1,12 +1,10 @@
-<<<<<<< HEAD
 # ROS
 install/
 build/
 log/
-=======
+
 # Model
 *.pth
->>>>>>> 4a23a704
 
 # Results
 *.pdf
@@ -25,6 +23,7 @@
 
 # IDE
 .vscode/
+.DS_Store
 
 # Byte-compiled / optimized / DLL files
 __pycache__/
